// -*- mode:C++; tab-width:8; c-basic-offset:2; indent-tabs-mode:t -*- 
// vim: ts=8 sw=2 smarttab
/*
 * Ceph - scalable distributed file system
 *
 * Copyright (C) 2004-2006 Sage Weil <sage@newdream.net>
 *
 * This is free software; you can redistribute it and/or
 * modify it under the terms of the GNU Lesser General Public
 * License version 2.1, as published by the Free Software 
 * Foundation.  See file COPYING.
 * 
 */

#include "SimpleMessenger.h"

#include <errno.h>
#include <sys/types.h>
#include <sys/stat.h>
#include <fcntl.h>
#include <signal.h>
#include <sys/socket.h>
#include <netinet/tcp.h>
#include <sys/uio.h>
#include <limits.h>
#include <sys/user.h>

#include "config.h"

#include "messages/MGenericMessage.h"

#include <netdb.h>

#include <iostream>
#include <fstream>

#include "common/Timer.h"

#define DOUT_SUBSYS ms
#undef dout_prefix
#define dout_prefix _prefix(messenger)
static ostream& _prefix(SimpleMessenger *messenger) {
  return *_dout << dbeginl << pthread_self() << " -- " << messenger->ms_addr << " ";
}


#include "tcp.cc"


// help find socket resource leaks
//static int sockopen = 0;
#define closed_socket() //dout(20) << "closed_socket " << --sockopen << dendl;
#define opened_socket() //dout(20) << "opened_socket " << ++sockopen << dendl;



/********************************************
 * Accepter
 */

void noop_signal_handler(int s)
{
  //dout(0) << "blah_handler got " << s << dendl;
}

int SimpleMessenger::Accepter::bind(int64_t force_nonce)
{
  // bind to a socket
  dout(10) << "accepter.bind" << dendl;
  
  // use whatever user specified (if anything)
  sockaddr_in listen_addr = g_my_addr.in4_addr();
  listen_addr.sin_family = AF_INET;

  /* socket creation */
  listen_sd = ::socket(AF_INET, SOCK_STREAM, 0);
  if (listen_sd < 0) {
    char buf[80];
    derr(0) << "accepter.bind unable to create socket: "
	    << strerror_r(errno, buf, sizeof(buf)) << dendl;
    return -errno;
  }
  opened_socket();

  int on = 1;
  ::setsockopt(listen_sd, SOL_SOCKET, SO_REUSEADDR, &on, sizeof(on));
  
  /* bind to port */
  int rc;
  if (listen_addr.sin_port) {
    // specific port
    rc = ::bind(listen_sd, (struct sockaddr *) &listen_addr, sizeof(listen_addr));
    if (rc < 0) {
      char buf[80];
      derr(0) << "accepter.bind unable to bind to " << g_my_addr.ss_addr()
	      << ": " << strerror_r(errno, buf, sizeof(buf)) << dendl;
      return -errno;
    }
  } else {
    // try a range of ports
    for (int port = CEPH_PORT_START; port <= CEPH_PORT_LAST; port++) {
      listen_addr.sin_port = htons(port);
      rc = ::bind(listen_sd, (struct sockaddr *) &listen_addr, sizeof(listen_addr));
      if (rc == 0)
	break;
    }
    if (rc < 0) {
      char buf[80];
      derr(0) << "accepter.bind unable to bind to " << g_my_addr.ss_addr()
	      << " on any port in range " << CEPH_PORT_START << "-" << CEPH_PORT_LAST
	      << ": " << strerror_r(errno, buf, sizeof(buf)) << dendl;
      return -errno;
    }
  }

  // what port did we get?
  socklen_t llen = sizeof(listen_addr);
  getsockname(listen_sd, (sockaddr*)&listen_addr, &llen);
  
  dout(10) << "accepter.bind bound to " << listen_addr << dendl;

  // listen!
  rc = ::listen(listen_sd, 128);
  if (rc < 0) {
    char buf[80];
    derr(0) << "accepter.bind unable to listen on " << g_my_addr.ss_addr()
	    << ": " << strerror_r(errno, buf, sizeof(buf)) << dendl;
    return -errno;
  }
  
  messenger->ms_addr = g_my_addr;
  if (messenger->ms_addr != entity_addr_t())
    messenger->need_addr = false;
  else 
    messenger->need_addr = true;

  if (messenger->ms_addr.get_port() == 0) {
    messenger->ms_addr.in4_addr() = listen_addr;
    if (force_nonce >= 0)
      messenger->ms_addr.nonce = force_nonce;
    else
      messenger->ms_addr.nonce = getpid(); // FIXME: pid might not be best choice here.
  }
<<<<<<< HEAD
  messenger->ms_addr.erank = 0;
=======
>>>>>>> 42b7af6f

  dout(1) << "accepter.bind ms_addr is " << messenger->ms_addr << " need_addr=" << messenger->need_addr << dendl;
  messenger->did_bind = true;
  return 0;
}

int SimpleMessenger::Accepter::start()
{
  dout(1) << "accepter.start" << dendl;

  // set a harmless handle for SIGUSR1 (we'll use it to stop the accepter)
  struct sigaction sa;
  memset(&sa, 0, sizeof(sa));
  sa.sa_handler = noop_signal_handler;
  sa.sa_flags = 0;
  sigemptyset(&sa.sa_mask);
  sigaction(SIGUSR1, &sa, NULL);

  // start thread
  create();

  return 0;
}

void *SimpleMessenger::Accepter::entry()
{
  dout(10) << "accepter starting" << dendl;
  
  fd_set fds;
  int errors = 0;

  sigset_t sigmask, sigempty;
  sigemptyset(&sigmask);
  sigaddset(&sigmask, SIGUSR1);
  sigemptyset(&sigempty);

  // block SIGUSR1
  pthread_sigmask(SIG_BLOCK, &sigmask, NULL);

  char buf[80];

  while (!done) {
    FD_ZERO(&fds);
    FD_SET(listen_sd, &fds);
    dout(20) << "accepter calling select" << dendl;
    int r = ::pselect(listen_sd+1, &fds, 0, &fds, 0, &sigempty);  // unblock SIGUSR1 inside select()
    dout(20) << "accepter select got " << r << dendl;
    
    if (done) break;

    // accept
    struct sockaddr_in addr;
    socklen_t slen = sizeof(addr);
    int sd = ::accept(listen_sd, (sockaddr*)&addr, &slen);
    if (sd >= 0) {
      errors = 0;
      opened_socket();
      dout(10) << "accepted incoming on sd " << sd << dendl;
      
      // disable Nagle algorithm?
      if (g_conf.ms_tcp_nodelay) {
	int flag = 1;
	int r = ::setsockopt(sd, IPPROTO_TCP, TCP_NODELAY, (char*)&flag, sizeof(flag));
	if (r < 0)
	  dout(0) << "accepter could't set TCP_NODELAY: " << strerror_r(errno, buf, sizeof(buf)) << dendl;
      }
      
      messenger->lock.Lock();

      if (!messenger->destination_stopped) {
	Pipe *p = new Pipe(messenger, Pipe::STATE_ACCEPTING);
	p->sd = sd;
	p->start_reader();
	messenger->pipes.insert(p);
      }
      messenger->lock.Unlock();
    } else {
      dout(0) << "accepter no incoming connection?  sd = " << sd
	      << " errno " << errno << " " << strerror_r(errno, buf, sizeof(buf)) << dendl;
      if (++errors > 4)
	break;
    }
  }

  // unblock SIGUSR1
  pthread_sigmask(SIG_UNBLOCK, &sigmask, NULL);

  dout(20) << "accepter closing" << dendl;
  // don't close socket, in case we start up again?  blech.
  if (listen_sd >= 0) {
    ::close(listen_sd);
    listen_sd = -1;
    closed_socket();
  }
  dout(10) << "accepter stopping" << dendl;
  return 0;
}

void SimpleMessenger::Accepter::stop()
{
  done = true;
  dout(10) << "stop sending SIGUSR1" << dendl;
  this->kill(SIGUSR1);
  join();
  done = false;
}






//**********************************

/*
 * This function delivers incoming messages to the Messenger.
 * Pipes with messages are kept in queues; when beginning a message
 * delivery the highest-priority queue is selected, the pipe from the
 * front of the queue is removed, and its message read. If the pipe
 * has remaining messages at that priority level, it is re-placed on to the
 * end of the queue. If the queue is empty; it's removed.
 * The message is then delivered and the process starts again.
 */
void SimpleMessenger::dispatch_entry()
{
  dispatch_queue.lock.Lock();
  while (!dispatch_queue.stop) {
    while (!dispatch_queue.queued_pipes.empty() && !dispatch_queue.stop) {
      //get highest-priority pipe
      map<int, xlist<Pipe *> >::reverse_iterator high_iter =
	dispatch_queue.queued_pipes.rbegin();
      int priority = high_iter->first;
      xlist<Pipe *>& pipe_list = high_iter->second;

      Pipe *pipe = pipe_list.front();
      //move pipe to back of line -- or just take off if no more messages
      pipe->pipe_lock.Lock();
      list<Message *>& m_queue = pipe->in_q[priority];
      Message *m = m_queue.front();
      m_queue.pop_front();

      if (m_queue.empty()) {
	pipe_list.pop_front();  // pipe is done
	if (pipe_list.empty())
	  dispatch_queue.queued_pipes.erase(priority);
      } else {
	pipe_list.push_back(pipe->queue_items[priority]);  // move to end of list
      }
      dispatch_queue.lock.Unlock(); //done with the pipe queue for a while

      pipe->in_qlen--;
      dispatch_queue.qlen_lock.lock();
      dispatch_queue.qlen--;
      dispatch_queue.qlen_lock.unlock();

      pipe->pipe_lock.Unlock(); // done with the pipe's message queue now
      {
	if ((long)m == DispatchQueue::D_BAD_REMOTE_RESET) {
	  dispatch_queue.lock.Lock();
	  Connection *con = dispatch_queue.remote_reset_q.front();
	  dispatch_queue.remote_reset_q.pop_front();
	  dispatch_queue.lock.Unlock();
	  ms_deliver_handle_remote_reset(con);
	  con->put();
	} else if ((long)m == DispatchQueue::D_CONNECT) {
	  dispatch_queue.lock.Lock();
	  Connection *con = dispatch_queue.connect_q.front();
	  dispatch_queue.connect_q.pop_front();
	  dispatch_queue.lock.Unlock();
	  ms_deliver_handle_connect(con);
	  con->put();
	} else if ((long)m == DispatchQueue::D_BAD_RESET) {
	  dispatch_queue.lock.Lock();
	  Connection *con = dispatch_queue.reset_q.front();
	  dispatch_queue.reset_q.pop_front();
	  dispatch_queue.lock.Unlock();
	  ms_deliver_handle_reset(con);
	  con->put();
	} else {
	  dout(1) << "<== " << m->get_source_inst()
		  << " " << m->get_seq()
		  << " ==== " << *m
		  << " ==== " << m->get_payload().length() << "+" << m->get_middle().length()
		  << "+" << m->get_data().length()
		  << " (" << m->get_footer().front_crc << " " << m->get_footer().middle_crc
		  << " " << m->get_footer().data_crc << ")"
		  << " " << m 
		  << dendl;
	  ms_deliver_dispatch(m);
	  dout(20) << "done calling dispatch on " << m << dendl;
	}
      }
      dispatch_queue.lock.Lock();
    }
    if (!dispatch_queue.stop)
      dispatch_queue.cond.Wait(dispatch_queue.lock); //wait for something to be put on queue
  }
  dispatch_queue.lock.Unlock();

  //tell everything else it's time to stop
  lock.Lock();
  destination_stopped = true;
  wait_cond.Signal();
  lock.Unlock();
}

void SimpleMessenger::ready()
{
  dout(10) << "ready " << get_myaddr() << dendl;
  assert(!dispatch_thread.is_started());
  dispatch_thread.create();
}


int SimpleMessenger::shutdown()
{
  dout(10) << "shutdown " << get_myaddr() << dendl;

  // stop my dispatch thread
  if (dispatch_thread.am_self()) {
    dout(10) << "shutdown i am dispatch, setting stop flag" << dendl;
    dispatch_queue.stop = true;
  } else {
    dout(10) << "shutdown i am not dispatch, setting stop flag and joining thread." << dendl;
    dispatch_queue.lock.Lock();
    dispatch_queue.stop = true;
    dispatch_queue.cond.Signal();
    dispatch_queue.lock.Unlock();
  }
  return 0;
}

void SimpleMessenger::suicide()
{
  dout(10) << "suicide " << get_myaddr() << dendl;
  shutdown();
  // hmm, or exit(0)?
}

void SimpleMessenger::prepare_dest(const entity_inst_t& inst)
{
  lock.Lock();
  {
    if (rank_pipe.count(inst.addr) == 0)
      connect_rank(inst.addr, inst.name.type());
  }
  lock.Unlock();
}

int SimpleMessenger::send_message(Message *m, const entity_inst_t& dest)
{
  // set envelope
  m->get_header().src = get_myinst();
  m->get_header().orig_src = m->get_header().src;

  if (!m->get_priority()) m->set_priority(get_default_send_priority());
 
  dout(1) << "--> " << dest.name << " " << dest.addr
          << " -- " << *m
    	  << " -- ?+" << m->get_data().length()
	  << " " << m 
	  << dendl;

  submit_message(m, dest);

  return 0;
}

int SimpleMessenger::forward_message(Message *m, const entity_inst_t& dest)
{
  // set envelope
  m->get_header().src = get_myinst();

  if (!m->get_priority()) m->set_priority(get_default_send_priority());
 
  dout(1) << "**> " << dest.name << " " << dest.addr
          << " -- " << *m
    	  << " -- ?+" << m->get_data().length()
	  << " " << m 
          << dendl;

  submit_message(m, dest);

  return 0;
}



int SimpleMessenger::lazy_send_message(Message *m, const entity_inst_t& dest)
{
  // set envelope
  m->get_header().src = get_myinst();
  m->get_header().orig_src = m->get_header().src;

  if (!m->get_priority()) m->set_priority(get_default_send_priority());
 
  dout(1) << "lazy "
	  << " --> " << dest.name << " " << dest.addr
          << " -- " << *m
    	  << " -- ?+" << m->get_data().length()
	  << " " << m 
          << dendl;

  submit_message(m, dest, true);

  return 0;
}

entity_addr_t SimpleMessenger::get_myaddr()
{
<<<<<<< HEAD
  entity_addr_t a = messenger->ms_addr;
  a.erank = 0;
=======
  entity_addr_t a = rank->rank_addr;
>>>>>>> 42b7af6f
  return a;  
}




/**************************************
 * Pipe
 */

#undef dout_prefix
#define dout_prefix _pipe_prefix()
ostream& SimpleMessenger::Pipe::_pipe_prefix() {
  return *_dout << dbeginl << pthread_self()
		<< " -- " << messenger->ms_addr << " >> " << peer_addr << " pipe(" << this
		<< " sd=" << sd
		<< " pgs=" << peer_global_seq
		<< " cs=" << connect_seq
		<< " l=" << policy.lossy
		<< ").";
}

static int get_proto_version(int my_type, int peer_type, bool connect)
{
  // set reply protocol version
  if (peer_type == my_type) {
    // internal
    switch (my_type) {
    case CEPH_ENTITY_TYPE_OSD: return CEPH_OSD_PROTOCOL;
    case CEPH_ENTITY_TYPE_MDS: return CEPH_MDS_PROTOCOL;
    case CEPH_ENTITY_TYPE_MON: return CEPH_MON_PROTOCOL;
    }
  } else {
    // public
    if (connect) {
      switch (peer_type) {
      case CEPH_ENTITY_TYPE_OSD: return CEPH_OSDC_PROTOCOL;
      case CEPH_ENTITY_TYPE_MDS: return CEPH_MDSC_PROTOCOL;
      case CEPH_ENTITY_TYPE_MON: return CEPH_MONC_PROTOCOL;
      }
    } else {
      switch (my_type) {
      case CEPH_ENTITY_TYPE_OSD: return CEPH_OSDC_PROTOCOL;
      case CEPH_ENTITY_TYPE_MDS: return CEPH_MDSC_PROTOCOL;
      case CEPH_ENTITY_TYPE_MON: return CEPH_MONC_PROTOCOL;
      }
    }
  }
  return 0;
}


int SimpleMessenger::Pipe::accept()
{
  dout(10) << "accept" << dendl;

  // my creater gave me sd via accept()
  assert(state == STATE_ACCEPTING);
  
  // announce myself.
  int rc = tcp_write(sd, CEPH_BANNER, strlen(CEPH_BANNER));
  if (rc < 0) {
    dout(10) << "accept couldn't write banner" << dendl;
    state = STATE_CLOSED;
    return -1;
  }

  // and my addr
  bufferlist addrs;
  ::encode(messenger->ms_addr, addrs);

  // and peer's socket addr (they might not know their ip)
  entity_addr_t socket_addr;
  socklen_t len = sizeof(socket_addr.ss_addr());
  int r = ::getpeername(sd, (sockaddr*)&socket_addr.ss_addr(), &len);
  if (r < 0) {
    char buf[80];
    dout(0) << "accept failed to getpeername " << errno << " " << strerror_r(errno, buf, sizeof(buf)) << dendl;
    state = STATE_CLOSED;
    return -1;
  }
  ::encode(socket_addr, addrs);

  rc = tcp_write(sd, addrs.c_str(), addrs.length());
  if (rc < 0) {
    dout(10) << "accept couldn't write my+peer addr" << dendl;
    state = STATE_CLOSED;
    return -1;
  }

  dout(10) << "accept sd=" << sd << dendl;
  
  // identify peer
  char banner[strlen(CEPH_BANNER)+1];
  rc = tcp_read(sd, banner, strlen(CEPH_BANNER));
  if (rc < 0) {
    dout(10) << "accept couldn't read banner" << dendl;
    state = STATE_CLOSED;
    return -1;
  }
  if (memcmp(banner, CEPH_BANNER, strlen(CEPH_BANNER))) {
    banner[strlen(CEPH_BANNER)] = 0;
    dout(1) << "accept peer sent bad banner '" << banner << "' (should be '" << CEPH_BANNER << "')" << dendl;
    state = STATE_CLOSED;
    return -1;
  }
  bufferlist addrbl;
  {
    bufferptr tp(sizeof(peer_addr));
    addrbl.push_back(tp);
  }
  rc = tcp_read(sd, addrbl.c_str(), addrbl.length());
  if (rc < 0) {
    dout(10) << "accept couldn't read peer_addr" << dendl;
    state = STATE_CLOSED;
    return -1;
  }
  {
    bufferlist::iterator ti = addrbl.begin();
    ::decode(peer_addr, ti);
  }

  dout(10) << "accept peer addr is " << peer_addr << dendl;
  if (peer_addr.is_blank_addr()) {
    // peer apparently doesn't know what ip they have; figure it out for them.
    int port = peer_addr.get_port();
    peer_addr.addr = socket_addr.addr;
    peer_addr.set_port(port);
    dout(0) << "accept peer addr is really " << peer_addr
	    << " (socket is " << socket_addr << ")" << dendl;
  }
  set_peer_addr(peer_addr);  // so that connection_state gets set up
  
  ceph_msg_connect connect;
  ceph_msg_connect_reply reply;
  Pipe *existing = 0;
  bufferptr bp;
  bufferlist authorizer, authorizer_reply;
  bool authorizer_valid;
  __u64 feat_missing;

  // this should roughly mirror pseudocode at
  //  http://ceph.newdream.net/wiki/Messaging_protocol

  while (1) {
    rc = tcp_read(sd, (char*)&connect, sizeof(connect));
    if (rc < 0) {
      dout(10) << "accept couldn't read connect" << dendl;
      goto fail_unlocked;
    }


    authorizer.clear();
    if (connect.authorizer_len) {
      bp = buffer::create(connect.authorizer_len);
      if (tcp_read(sd, bp.c_str(), connect.authorizer_len) < 0) {
        dout(10) << "accept couldn't read connect authorizer" << dendl;
        goto fail_unlocked;
      }
      authorizer.push_back(bp);
      authorizer_reply.clear();
    }

    dout(20) << "accept got peer connect_seq " << connect.connect_seq
	     << " global_seq " << connect.global_seq
	     << dendl;
    
    messenger->lock.Lock();

    // note peer's type, flags
    set_peer_type(connect.host_type);
    policy = messenger->get_policy(connect.host_type);
    dout(10) << "accept of host_type " << connect.host_type
	     << ", policy.lossy=" << policy.lossy
	     << dendl;

    memset(&reply, 0, sizeof(reply));
    reply.protocol_version = get_proto_version(messenger->my_type, peer_type, false);

    // mismatch?
    dout(10) << "accept my proto " << reply.protocol_version
	     << ", their proto " << connect.protocol_version << dendl;
    if (connect.protocol_version != reply.protocol_version) {
      reply.tag = CEPH_MSGR_TAG_BADPROTOVER;
      messenger->lock.Unlock();
      goto reply;
    }

    feat_missing = CEPH_FEATURE_REQUIRED & ~(__u64)connect.features;
    if (feat_missing) {
      dout(1) << "peer missing required features " << std::hex << feat_missing << std::dec << dendl;
      reply.tag = CEPH_MSGR_TAG_FEATURES;
      messenger->lock.Unlock();
      goto reply;
    }
    
    messenger->lock.Unlock();
    if (messenger->verify_authorizer(connection_state, peer_type,
				connect.authorizer_protocol, authorizer, authorizer_reply, authorizer_valid) &&
	!authorizer_valid) {
      dout(0) << "accept bad authorizer" << dendl;
      reply.tag = CEPH_MSGR_TAG_BADAUTHORIZER;
      goto reply;
    }
    messenger->lock.Lock();
    
    // existing?
    if (messenger->rank_pipe.count(peer_addr)) {
      existing = messenger->rank_pipe[peer_addr];
      existing->pipe_lock.Lock();

      if (connect.global_seq < existing->peer_global_seq) {
	dout(10) << "accept existing " << existing << ".gseq " << existing->peer_global_seq
		 << " > " << connect.global_seq << ", RETRY_GLOBAL" << dendl;
	reply.tag = CEPH_MSGR_TAG_RETRY_GLOBAL;
	reply.global_seq = existing->peer_global_seq;  // so we can send it below..
	existing->pipe_lock.Unlock();
	messenger->lock.Unlock();
	goto reply;
      } else {
	dout(10) << "accept existing " << existing << ".gseq " << existing->peer_global_seq
		 << " <= " << connect.global_seq << ", looks ok" << dendl;
      }
      
      if (existing->policy.lossy) {
	dout(-10) << "accept replacing existing (lossy) channel (new one lossy="
		  << policy.lossy << ")" << dendl;
	existing->was_session_reset();
	goto replace;
      }
      /*if (lossy_rx) {
	if (existing->state == STATE_STANDBY) {
	  dout(-10) << "accept incoming lossy connection, kicking outgoing lossless "
		    << existing << dendl;
	  existing->state = STATE_CONNECTING;
	  existing->cond.Signal();
	} else {
	  dout(-10) << "accept incoming lossy connection, our lossless " << existing
		    << " has state " << existing->state << ", doing nothing" << dendl;
	}
	existing->lock.Unlock();
	goto fail;
	}*/

      dout(-10) << "accept connect_seq " << connect.connect_seq
		<< " vs existing " << existing->connect_seq
		<< " state " << existing->state << dendl;

      if (connect.connect_seq < existing->connect_seq) {
	if (connect.connect_seq == 0) {
	  dout(-10) << "accept peer reset, then tried to connect to us, replacing" << dendl;
	  existing->was_session_reset(); // this resets out_queue, msg_ and connect_seq #'s
	  goto replace;
	} else {
	  // old attempt, or we sent READY but they didn't get it.
	  dout(10) << "accept existing " << existing << ".cseq " << existing->connect_seq
		   << " > " << connect.connect_seq << ", RETRY_SESSION" << dendl;
	  reply.tag = CEPH_MSGR_TAG_RETRY_SESSION;
	  reply.connect_seq = existing->connect_seq;  // so we can send it below..
	  existing->pipe_lock.Unlock();
	  messenger->lock.Unlock();
	  goto reply;
	}
      }

      if (connect.connect_seq == existing->connect_seq) {
	// connection race?
	if (peer_addr < messenger->ms_addr ||
	    existing->policy.server) {
	  // incoming wins
	  dout(10) << "accept connection race, existing " << existing << ".cseq " << existing->connect_seq
		   << " == " << connect.connect_seq << ", or we are server, replacing my attempt" << dendl;
	  assert(existing->state == STATE_CONNECTING ||
		 existing->state == STATE_STANDBY ||
		 existing->state == STATE_WAIT);
	  goto replace;
	} else {
	  // our existing outgoing wins
	  dout(10) << "accept connection race, existing " << existing << ".cseq " << existing->connect_seq
		   << " == " << connect.connect_seq << ", sending WAIT" << dendl;
	  assert(peer_addr > messenger->ms_addr);
	  assert(existing->state == STATE_CONNECTING); // this will win
	  reply.tag = CEPH_MSGR_TAG_WAIT;
	  existing->pipe_lock.Unlock();
	  messenger->lock.Unlock();
	  goto reply;
	}
      }

      assert(connect.connect_seq > existing->connect_seq);
      assert(connect.global_seq >= existing->peer_global_seq);
      if (existing->connect_seq == 0) {
	dout(0) << "accept we reset (peer sent cseq " << connect.connect_seq 
		 << ", " << existing << ".cseq = " << existing->connect_seq
		 << "), sending RESETSESSION" << dendl;
	reply.tag = CEPH_MSGR_TAG_RESETSESSION;
	messenger->lock.Unlock();
	existing->pipe_lock.Unlock();
	goto reply;
      }

      // reconnect
      dout(10) << "accept peer sent cseq " << connect.connect_seq
	       << " > " << existing->connect_seq << dendl;
      goto replace;
    } // existing
    else if (connect.connect_seq > 0) {
      // we reset, and they are opening a new session
      dout(0) << "accept we reset (peer sent cseq " << connect.connect_seq << "), sending RESETSESSION" << dendl;
      messenger->lock.Unlock();
      reply.tag = CEPH_MSGR_TAG_RESETSESSION;
      goto reply;
    } else {
      // new session
      dout(10) << "accept new session" << dendl;
      goto open;
    }
    assert(0);    

  reply:
    reply.features = ((__u64)connect.features & CEPH_FEATURE_SUPPORTED) | CEPH_FEATURE_REQUIRED;
    reply.authorizer_len = authorizer_reply.length();
    rc = tcp_write(sd, (char*)&reply, sizeof(reply));
    if (rc < 0)
      goto fail_unlocked;
    if (reply.authorizer_len) {
      rc = tcp_write(sd, authorizer_reply.c_str(), authorizer_reply.length());
      if (rc < 0)
	goto fail_unlocked;
    }
  }
  
 replace:
  dout(10) << "accept replacing " << existing << dendl;
  existing->state = STATE_CLOSED;
  existing->cond.Signal();
  existing->reader_thread.kill(SIGUSR2);
  existing->unregister_pipe();
    
  // steal queue and out_seq
  existing->requeue_sent();
  out_seq = existing->out_seq;
  in_seq = existing->in_seq;
  dout(10) << "accept   out_seq " << out_seq << "  in_seq " << in_seq << dendl;
  for (map<int, list<Message*> >::iterator p = existing->out_q.begin();
       p != existing->out_q.end();
       p++)
    out_q[p->first].splice(out_q[p->first].begin(), p->second);
  
  existing->pipe_lock.Unlock();

 open:
  // open
  connect_seq = connect.connect_seq + 1;
  peer_global_seq = connect.global_seq;
  dout(10) << "accept success, connect_seq = " << connect_seq << ", sending READY" << dendl;

  // send READY reply
  reply.tag = CEPH_MSGR_TAG_READY;
  reply.global_seq = messenger->get_global_seq();
  reply.connect_seq = connect_seq;
  reply.flags = 0;
  reply.authorizer_len = authorizer_reply.length();
  if (policy.lossy)
    reply.flags = reply.flags | CEPH_MSG_CONNECT_LOSSY;

  // ok!
  register_pipe();
  messenger->lock.Unlock();

  rc = tcp_write(sd, (char*)&reply, sizeof(reply));
  if (rc < 0)
    goto fail_unlocked;

  if (reply.authorizer_len) {
    rc = tcp_write(sd, authorizer_reply.c_str(), authorizer_reply.length());
    if (rc < 0)
      goto fail_unlocked;
  }

  pipe_lock.Lock();
  if (state != STATE_CLOSED) {
    dout(10) << "accept starting writer, " << "state=" << state << dendl;
    start_writer();
  }
  dout(20) << "accept done" << dendl;
  pipe_lock.Unlock();
  return 0;   // success.


 fail_unlocked:
  pipe_lock.Lock();
  state = STATE_CLOSED;
  fault();
  pipe_lock.Unlock();
  return -1;
}

int SimpleMessenger::Pipe::connect()
{
  bool got_bad_auth = false;

  dout(10) << "connect " << connect_seq << dendl;
  assert(pipe_lock.is_locked());

  if (sd >= 0) {
    ::close(sd);
    sd = -1;
    closed_socket();
  }
  __u32 cseq = connect_seq;
  __u32 gseq = messenger->get_global_seq();

  // stop reader thrad
  join_reader();

  pipe_lock.Unlock();
  
  char tag = -1;
  int rc;
  struct msghdr msg;
  struct iovec msgvec[2];
  int msglen;
  char banner[strlen(CEPH_BANNER)];
  entity_addr_t paddr;
  entity_addr_t peer_addr_for_me, socket_addr;
  AuthAuthorizer *authorizer = NULL;
  bufferlist addrbl, myaddrbl;

  // create socket?
  sd = ::socket(AF_INET, SOCK_STREAM, 0);
  if (sd < 0) {
    char buf[80];
    dout(-1) << "connect couldn't created socket " << strerror_r(errno, buf, sizeof(buf)) << dendl;
    assert(0);
    goto fail;
  }
  opened_socket();

  char buf[80];

  // connect!
  dout(10) << "connecting to " << peer_addr << dendl;
  rc = ::connect(sd, (sockaddr*)&peer_addr.addr, sizeof(peer_addr.addr));
  if (rc < 0) {
    dout(2) << "connect error " << peer_addr
	     << ", " << errno << ": " << strerror_r(errno, buf, sizeof(buf)) << dendl;
    goto fail;
  }

  // disable Nagle algorithm?
  if (g_conf.ms_tcp_nodelay) {
    int flag = 1;
    int r = ::setsockopt(sd, IPPROTO_TCP, TCP_NODELAY, (char*)&flag, sizeof(flag));
    if (r < 0) 
      dout(0) << "connect couldn't set TCP_NODELAY: " << strerror_r(errno, buf, sizeof(buf)) << dendl;
  }

  // verify banner
  // FIXME: this should be non-blocking, or in some other way verify the banner as we get it.
  rc = tcp_read(sd, (char*)&banner, strlen(CEPH_BANNER));
  if (rc < 0) {
    dout(2) << "connect couldn't read banner, " << strerror_r(errno, buf, sizeof(buf)) << dendl;
    goto fail;
  }
  if (memcmp(banner, CEPH_BANNER, strlen(CEPH_BANNER))) {
    dout(0) << "connect protocol error (bad banner) on peer " << paddr << dendl;
    goto fail;
  }

  memset(&msg, 0, sizeof(msg));
  msgvec[0].iov_base = banner;
  msgvec[0].iov_len = strlen(CEPH_BANNER);
  msg.msg_iov = msgvec;
  msg.msg_iovlen = 1;
  msglen = msgvec[0].iov_len;
  if (do_sendmsg(sd, &msg, msglen)) {
    dout(2) << "connect couldn't write my banner, " << strerror_r(errno, buf, sizeof(buf)) << dendl;
    goto fail;
  }

  // identify peer
  {
    bufferptr p(sizeof(paddr) * 2);
    addrbl.push_back(p);
  }
  rc = tcp_read(sd, addrbl.c_str(), addrbl.length());
  if (rc < 0) {
    dout(2) << "connect couldn't read peer addrs, " << strerror_r(errno, buf, sizeof(buf)) << dendl;
    goto fail;
  }
  {
    bufferlist::iterator p = addrbl.begin();
    ::decode(paddr, p);
    ::decode(peer_addr_for_me, p);
  }

  dout(20) << "connect read peer addr " << paddr << " on socket " << sd << dendl;
  if (peer_addr != paddr) {
    if (paddr.is_blank_addr() &&
	peer_addr.get_port() == paddr.get_port() &&
	peer_addr.get_nonce() == paddr.get_nonce()) {
      dout(0) << "connect claims to be " 
	      << paddr << " not " << peer_addr << " - presumably this is the same node!" << dendl;
    } else {
      dout(0) << "connect claims to be " 
	      << paddr << " not " << peer_addr << " - wrong node!" << dendl;
      goto fail;
    }
  }

  dout(20) << "connect peer addr for me is " << peer_addr_for_me << dendl;

  if (messenger->need_addr)
    messenger->learned_addr(peer_addr_for_me);

  ::encode(messenger->ms_addr, myaddrbl);

  memset(&msg, 0, sizeof(msg));
  msgvec[0].iov_base = myaddrbl.c_str();
  msgvec[0].iov_len = myaddrbl.length();
  msg.msg_iov = msgvec;
  msg.msg_iovlen = 1;
  msglen = msgvec[0].iov_len;
  if (do_sendmsg(sd, &msg, msglen)) {
    dout(2) << "connect couldn't write my addr, " << strerror_r(errno, buf, sizeof(buf)) << dendl;
    goto fail;
  }
  dout(10) << "connect sent my addr " << messenger->ms_addr << dendl;


  while (1) {
    delete authorizer;
    authorizer = messenger->get_authorizer(peer_type, false);
    bufferlist authorizer_reply;

    ceph_msg_connect connect;
    connect.features = CEPH_FEATURE_SUPPORTED;
    connect.host_type = messenger->my_type;
    connect.global_seq = gseq;
    connect.connect_seq = cseq;
    connect.protocol_version = get_proto_version(messenger->my_type, peer_type, true);
    connect.authorizer_protocol = authorizer ? authorizer->protocol : 0;
    connect.authorizer_len = authorizer ? authorizer->bl.length() : 0;
    if (authorizer) 
      dout(10) << "connect.authorizer_len=" << connect.authorizer_len
	       << " protocol=" << connect.authorizer_protocol << dendl;
    connect.flags = 0;
    if (policy.lossy)
      connect.flags |= CEPH_MSG_CONNECT_LOSSY;  // this is fyi, actually, server decides!
    memset(&msg, 0, sizeof(msg));
    msgvec[0].iov_base = (char*)&connect;
    msgvec[0].iov_len = sizeof(connect);
    msg.msg_iov = msgvec;
    msg.msg_iovlen = 1;
    msglen = msgvec[0].iov_len;
    if (authorizer) {
      msgvec[1].iov_base = authorizer->bl.c_str();
      msgvec[1].iov_len = authorizer->bl.length();
      msg.msg_iovlen++;
      msglen += msgvec[1].iov_len;
    }

    dout(10) << "connect sending gseq=" << gseq << " cseq=" << cseq
	     << " proto=" << connect.protocol_version << dendl;
    if (do_sendmsg(sd, &msg, msglen)) {
      dout(2) << "connect couldn't write gseq, cseq, " << strerror_r(errno, buf, sizeof(buf)) << dendl;
      goto fail;
    }

    dout(20) << "connect wrote (self +) cseq, waiting for reply" << dendl;
    ceph_msg_connect_reply reply;
    if (tcp_read(sd, (char*)&reply, sizeof(reply)) < 0) {
      dout(2) << "connect read reply " << strerror_r(errno, buf, sizeof(buf)) << dendl;
      goto fail;
    }
    dout(20) << "connect got reply tag " << (int)reply.tag
	     << " connect_seq " << reply.connect_seq
	     << " global_seq " << reply.global_seq
	     << " proto " << reply.protocol_version
	     << " flags " << (int)reply.flags
	     << dendl;

    authorizer_reply.clear();

    if (reply.authorizer_len) {
      dout(10) << "reply.authorizer_len=" << reply.authorizer_len << dendl;
      bufferptr bp = buffer::create(reply.authorizer_len);
      if (tcp_read(sd, bp.c_str(), reply.authorizer_len) < 0) {
        dout(10) << "connect couldn't read connect authorizer_reply" << dendl;
	goto fail;
      }
      authorizer_reply.push_back(bp);
    }

    if (authorizer) {
      bufferlist::iterator iter = authorizer_reply.begin();
      if (!authorizer->verify_reply(iter)) {
        dout(0) << "failed verifying authorize reply" << dendl;
	goto fail;
      }
    }

    pipe_lock.Lock();
    if (state != STATE_CONNECTING) {
      dout(0) << "connect got RESETSESSION but no longer connecting" << dendl;
      goto stop_locked;
    }

    if (reply.tag == CEPH_MSGR_TAG_FEATURES) {
      dout(0) << "connect protocol feature mismatch, my " << std::hex
	      << connect.features << " < peer " << reply.features
	      << " missing " << (reply.features & ~CEPH_FEATURE_SUPPORTED)
	      << std::dec << dendl;
      goto fail_locked;
    }

    if (reply.tag == CEPH_MSGR_TAG_BADPROTOVER) {
      dout(0) << "connect protocol version mismatch, my " << connect.protocol_version
	      << " != " << reply.protocol_version << dendl;
      goto fail_locked;
    }

    if (reply.tag == CEPH_MSGR_TAG_BADAUTHORIZER) {
      dout(0) << "connect got BADAUTHORIZER" << dendl;
      if (got_bad_auth)
        goto stop_locked;
      got_bad_auth = true;
      pipe_lock.Unlock();
      authorizer = messenger->get_authorizer(peer_type, true);  // try harder
      continue;
    }
    if (reply.tag == CEPH_MSGR_TAG_RESETSESSION) {
      dout(0) << "connect got RESETSESSION" << dendl;
      was_session_reset();
      cseq = 0;
      pipe_lock.Unlock();
      continue;
    }
    if (reply.tag == CEPH_MSGR_TAG_RETRY_GLOBAL) {
      gseq = messenger->get_global_seq(reply.global_seq);
      dout(10) << "connect got RETRY_GLOBAL " << reply.global_seq
	       << " chose new " << gseq << dendl;
      pipe_lock.Unlock();
      continue;
    }
    if (reply.tag == CEPH_MSGR_TAG_RETRY_SESSION) {
      assert(reply.connect_seq > connect_seq);
      dout(10) << "connect got RETRY_SESSION " << connect_seq
	       << " -> " << reply.connect_seq << dendl;
      cseq = connect_seq = reply.connect_seq;
      pipe_lock.Unlock();
      continue;
    }

    if (reply.tag == CEPH_MSGR_TAG_WAIT) {
      dout(3) << "connect got WAIT (connection race)" << dendl;
      state = STATE_WAIT;
      goto stop_locked;
    }

    if (reply.tag == CEPH_MSGR_TAG_READY) {
      __u64 feat_missing = CEPH_FEATURE_REQUIRED & ~(__u64)reply.features;
      if (feat_missing) {
	dout(1) << "missing required features " << std::hex << feat_missing << std::dec << dendl;
	goto fail_locked;
      }

      // hooray!
      peer_global_seq = reply.global_seq;
      policy.lossy = reply.flags & CEPH_MSG_CONNECT_LOSSY;
      state = STATE_OPEN;
      connect_seq = cseq + 1;
      assert(connect_seq == reply.connect_seq);
      backoff = utime_t();
      dout(20) << "connect success " << connect_seq << ", lossy = " << policy.lossy << dendl;
      
      if (!messenger->destination_stopped) {
	Connection * cstate = connection_state->get();
	pipe_lock.Unlock();
	messenger->dispatch_queue.queue_connect(cstate);
	pipe_lock.Lock();
      }
      
      if (!reader_running) {
	dout(20) << "connect starting reader" << dendl;
	start_reader();
      }
      return 0;
    }
    
    // protocol error
    dout(0) << "connect got bad tag " << (int)tag << dendl;
    goto fail_locked;
  }

 fail:
  pipe_lock.Lock();
 fail_locked:
  if (state == STATE_CONNECTING)
    fault();
  else
    dout(3) << "connect fault, but state != connecting, stopping" << dendl;

 stop_locked:
  delete authorizer;
  return -1;
}

void SimpleMessenger::Pipe::register_pipe()
{
  dout(10) << "register_pipe" << dendl;
  assert(messenger->lock.is_locked());
  assert(messenger->rank_pipe.count(peer_addr) == 0);
  messenger->rank_pipe[peer_addr] = this;
}

void SimpleMessenger::Pipe::unregister_pipe()
{
  assert(messenger->lock.is_locked());
  if (messenger->rank_pipe.count(peer_addr) &&
      messenger->rank_pipe[peer_addr] == this) {
    dout(10) << "unregister_pipe" << dendl;
    messenger->rank_pipe.erase(peer_addr);
  } else {
    dout(10) << "unregister_pipe - not registered" << dendl;
  }
}


void SimpleMessenger::Pipe::requeue_sent()
{
  if (sent.empty())
    return;

  list<Message*>& rq = out_q[CEPH_MSG_PRIO_HIGHEST];
  while (!sent.empty()) {
    Message *m = sent.back();
    sent.pop_back();
    dout(10) << "requeue_sent " << *m << " for resend seq " << out_seq
	     << " (" << m->get_seq() << ")" << dendl;
    rq.push_front(m);
    out_seq--;
  }
}

/*
 * Tears down the Pipe's message queues, and removes them from the DispatchQueue
 * Must hold pipe_lock prior to calling.
 */
void SimpleMessenger::Pipe::discard_queue()
{
  dout(10) << "discard_queue" << dendl;
  DispatchQueue& q = messenger->dispatch_queue;

  pipe_lock.Unlock();
  xlist<Pipe *>* list_on;
  q.lock.Lock();//to remove from round-robin
  for (map<int, xlist<Pipe *>::item* >::iterator i = queue_items.begin();
       i != queue_items.end();
       ++i) {
    if ((list_on = i->second->get_xlist())) { //if in round-robin
      i->second->remove_myself(); //take off
      if (!list_on->size()) //if round-robin queue is empty
	q.queued_pipes.erase(i->first); //remove from map
    }
  }
  q.lock.Unlock();
  pipe_lock.Lock();

  // clear queue_items
  while (!queue_items.empty()) {
    delete queue_items.begin()->second;
    queue_items.erase(queue_items.begin());
  }

  // adjust qlen
  q.qlen_lock.lock();
  q.qlen -= in_qlen;
  q.qlen_lock.unlock();

  for (list<Message*>::iterator p = sent.begin(); p != sent.end(); p++)
    (*p)->put();
  sent.clear();
  for (map<int,list<Message*> >::iterator p = out_q.begin(); p != out_q.end(); p++)
    for (list<Message*>::iterator r = p->second.begin(); r != p->second.end(); r++)
      (*r)->put();
  out_q.clear();
  for (map<int,list<Message*> >::iterator p = in_q.begin(); p != in_q.end(); p++)
    for (list<Message*>::iterator r = p->second.begin(); r != p->second.end(); r++)
      delete *r;
  in_q.clear();
  in_qlen = 0;
}


void SimpleMessenger::Pipe::fault(bool onconnect, bool onread)
{
  assert(pipe_lock.is_locked());
  cond.Signal();

  if (onread && state == STATE_CONNECTING) {
    dout(10) << "fault already connecting, reader shutting down" << dendl;
    return;
  }
  
  char buf[80];
  if (!onconnect) dout(2) << "fault " << errno << ": " << strerror_r(errno, buf, sizeof(buf)) << dendl;

  if (state == STATE_CLOSED ||
      state == STATE_CLOSING) {
    dout(10) << "fault already closed|closing" << dendl;
    return;
  }

  if (sd >= 0) {
    ::close(sd);
    sd = -1;
    closed_socket();
  }

  // lossy channel?
  if (policy.lossy) {
    dout(10) << "fault on lossy channel, failing" << dendl;
    was_session_reset();
    fail();
    return;
  }

  // requeue sent items
  requeue_sent();

  if (!is_queued()) {
    if (state == STATE_CLOSING || onconnect) {
      dout(10) << "fault on connect, or already closing, and q empty: setting closed." << dendl;
      state = STATE_CLOSED;
    } else {
      dout(0) << "fault with nothing to send, going to standby" << dendl;
      state = STATE_STANDBY;
    }
    return;
  } 


  utime_t now = g_clock.now();
  if (state != STATE_CONNECTING) {
    if (!onconnect)
      dout(0) << "fault initiating reconnect" << dendl;
    connect_seq++;
    state = STATE_CONNECTING;
    backoff = utime_t();
  } else if (backoff == utime_t()) {
    if (!onconnect)
      dout(0) << "fault first fault" << dendl;
    backoff.set_from_double(g_conf.ms_initial_backoff);
  } else {
    dout(10) << "fault waiting " << backoff << dendl;
    cond.WaitInterval(pipe_lock, backoff);
    backoff += backoff;
    if (backoff > g_conf.ms_max_backoff)
      backoff.set_from_double(g_conf.ms_max_backoff);
    dout(10) << "fault done waiting or woke up" << dendl;
  }
}

void SimpleMessenger::Pipe::fail()
{
  derr(10) << "fail" << dendl;
  assert(pipe_lock.is_locked());

  stop();

  discard_queue();
  
  if (!messenger->destination_stopped) {
    Connection * cstate = connection_state->get();
    pipe_lock.Unlock();
    messenger->dispatch_queue.queue_reset(cstate);
    pipe_lock.Lock();
  }
}

void SimpleMessenger::Pipe::was_session_reset()
{
  assert(pipe_lock.is_locked());

  dout(10) << "was_session_reset" << dendl;
  discard_queue();

  if (!messenger->destination_stopped) {
    Connection * cstate = connection_state->get();
    pipe_lock.Unlock();
    messenger->dispatch_queue.queue_remote_reset(cstate);
    pipe_lock.Lock();
  }

  out_seq = 0;
  in_seq = 0;
  connect_seq = 0;
}

void SimpleMessenger::Pipe::stop()
{
  dout(10) << "stop" << dendl;
  assert(pipe_lock.is_locked());
  state = STATE_CLOSED;
  cond.Signal();
  if (sd >= 0) {
    ::close(sd);
    sd = -1;
  }
  if (reader_running)
    reader_thread.kill(SIGUSR2);
  if (writer_running)
    writer_thread.kill(SIGUSR2);
}


/* read msgs from socket.
 * also, server.
 */
void SimpleMessenger::Pipe::reader()
{
  if (state == STATE_ACCEPTING) 
    accept();

  pipe_lock.Lock();

  // loop.
  while (state != STATE_CLOSED &&
	 state != STATE_CONNECTING) {
    assert(pipe_lock.is_locked());

    // sleep if (re)connecting
    if (state == STATE_STANDBY) {
      dout(20) << "reader sleeping during reconnect|standby" << dendl;
      cond.Wait(pipe_lock);
      continue;
    }

    pipe_lock.Unlock();

    char buf[80];
    char tag = -1;
    dout(20) << "reader reading tag..." << dendl;
    int rc = tcp_read(sd, (char*)&tag, 1);
    if (rc < 0) {
      pipe_lock.Lock();
      dout(2) << "reader couldn't read tag, " << strerror_r(errno, buf, sizeof(buf)) << dendl;
      fault(false, true);
      continue;
    }

    if (tag == CEPH_MSGR_TAG_KEEPALIVE) {
      dout(20) << "reader got KEEPALIVE" << dendl;
      pipe_lock.Lock();
      continue;
    }

    // open ...
    if (tag == CEPH_MSGR_TAG_ACK) {
      dout(20) << "reader got ACK" << dendl;
      __le64 seq;
      int rc = tcp_read( sd, (char*)&seq, sizeof(seq));
      pipe_lock.Lock();
      if (rc < 0) {
	dout(2) << "reader couldn't read ack seq, " << strerror_r(errno, buf, sizeof(buf)) << dendl;
	fault(false, true);
      } else if (state != STATE_CLOSED) {
	dout(15) << "reader got ack seq " << seq << dendl;
	// trim sent list
	while (!sent.empty() &&
	       sent.front()->get_seq() <= seq) {
	  Message *m = sent.front();
	  sent.pop_front();
	  dout(10) << "reader got ack seq " 
		    << seq << " >= " << m->get_seq() << " on " << m << " " << *m << dendl;
	  m->put();
	}
      }
      continue;
    }

    else if (tag == CEPH_MSGR_TAG_MSG) {
      dout(20) << "reader got MSG" << dendl;
      Message *m = read_message();

      pipe_lock.Lock();
      
      if (!m) {
	derr(2) << "reader read null message, " << strerror_r(errno, buf, sizeof(buf)) << dendl;
	fault(false, true);
	continue;
      }

      if (state == STATE_CLOSED ||
	  state == STATE_CONNECTING)
	continue;

      m->set_connection(connection_state->get());

      // check received seq#
      if (m->get_seq() <= in_seq) {
	dout(-10) << "reader got old message "
		  << m->get_seq() << " <= " << in_seq << " " << m << " " << *m
		  << ", discarding" << dendl;
	delete m;
	continue;
      }
      in_seq++;

      if (!policy.lossy && in_seq != m->get_seq()) {
	dout(0) << "reader got bad seq " << m->get_seq() << " expected " << in_seq
		<< " for " << *m << " from " << m->get_source() << dendl;
	derr(0) << "reader got bad seq " << m->get_seq() << " expected " << in_seq
		<< " for " << *m << " from " << m->get_source() << dendl;
	assert(in_seq == m->get_seq()); // for now!
	delete m;
	fault(false, true);
	continue;
      }

      cond.Signal();  // wake up writer, to ack this
      pipe_lock.Unlock();
      
      dout(10) << "reader got message "
	       << m->get_seq() << " " << m << " " << *m
	       << dendl;
      queue_received(m);

      pipe_lock.Lock();
    } 
    
    else if (tag == CEPH_MSGR_TAG_CLOSE) {
      dout(20) << "reader got CLOSE" << dendl;
      pipe_lock.Lock();
      if (state == STATE_CLOSING)
	state = STATE_CLOSED;
      else
	state = STATE_CLOSING;
      cond.Signal();
      break;
    }
    else {
      dout(0) << "reader bad tag " << (int)tag << dendl;
      pipe_lock.Lock();
      fault(false, true);
    }
  }

 
  // reap?
  reader_running = false;
  unlock_maybe_reap();
  dout(10) << "reader done" << dendl;
}

/* write msgs to socket.
 * also, client.
 */
void SimpleMessenger::Pipe::writer()
{
  char buf[80];

  pipe_lock.Lock();

  while (state != STATE_CLOSED) {// && state != STATE_WAIT) {
    dout(10) << "writer: state = " << state << " policy.server=" << policy.server << dendl;

    // standby?
    if (is_queued() && state == STATE_STANDBY && !policy.server)
      state = STATE_CONNECTING;

    // connect?
    if (state == STATE_CONNECTING) {
      if (policy.server) {
	state = STATE_STANDBY;
      } else {
	connect();
	continue;
      }
    }
    
    if (state == STATE_CLOSING) {
      // write close tag
      dout(20) << "writer writing CLOSE tag" << dendl;
      char tag = CEPH_MSGR_TAG_CLOSE;
      state = STATE_CLOSED;
      pipe_lock.Unlock();
      if (sd) ::write(sd, &tag, 1);
      pipe_lock.Lock();
      continue;
    }

    if (state != STATE_CONNECTING && state != STATE_WAIT && state != STATE_STANDBY &&
	(is_queued() || in_seq > in_seq_acked)) {

      // keepalive?
      if (keepalive) {
	pipe_lock.Unlock();
	int rc = write_keepalive();
	pipe_lock.Lock();
	if (rc < 0) {
	  dout(2) << "writer couldn't write keepalive, " << strerror_r(errno, buf, sizeof(buf)) << dendl;
	  fault();
 	  continue;
	}
	keepalive = false;
      }

      // send ack?
      if (in_seq > in_seq_acked) {
	int send_seq = in_seq;
	pipe_lock.Unlock();
	int rc = write_ack(send_seq);
	pipe_lock.Lock();
	if (rc < 0) {
	  dout(2) << "writer couldn't write ack, " << strerror_r(errno, buf, sizeof(buf)) << dendl;
	  fault();
 	  continue;
	}
	in_seq_acked = send_seq;
      }

      // grab outgoing message
      Message *m = _get_next_outgoing();
      if (m) {
	m->set_seq(++out_seq);
	if (!policy.lossy) {
	  // put on sent list
	  sent.push_back(m); 
	  m->get();
	}
	pipe_lock.Unlock();

        dout(20) << "writer encoding " << m->get_seq() << " " << m << " " << *m << dendl;

	// encode and copy out of *m
	m->encode();

        dout(20) << "writer sending " << m->get_seq() << " " << m << dendl;
	int rc = write_message(m);

	pipe_lock.Lock();
	if (rc < 0) {
          derr(1) << "writer error sending " << m << ", "
		  << errno << ": " << strerror_r(errno, buf, sizeof(buf)) << dendl;
	  fault();
        }
	m->put();
      }
      continue;
    }
    
    // wait
    dout(20) << "writer sleeping" << dendl;
    cond.Wait(pipe_lock);
  }
  
  dout(20) << "writer finishing" << dendl;

  // reap?
  writer_running = false;
  unlock_maybe_reap();
  dout(10) << "writer done" << dendl;
}

void SimpleMessenger::Pipe::unlock_maybe_reap()
{
  if (!reader_running && !writer_running) {
    // close
    if (sd >= 0) {
      ::close(sd);
      sd = -1;
      closed_socket();
    }

    pipe_lock.Unlock();

    // queue for reap
    dout(10) << "unlock_maybe_reap queueing for reap" << dendl;
    messenger->lock.Lock();
    {
      messenger->pipe_reap_queue.push_back(this);
      messenger->wait_cond.Signal();
    }
    messenger->lock.Unlock();
  } else {
    pipe_lock.Unlock();
  }
}


Message *SimpleMessenger::Pipe::read_message()
{
  // envelope
  //dout(10) << "receiver.read_message from sd " << sd  << dendl;
  
  ceph_msg_header header; 
  ceph_msg_footer footer;

  if (tcp_read( sd, (char*)&header, sizeof(header) ) < 0)
    return 0;

  dout(20) << "reader got envelope type=" << header.type
           << " src " << header.src
           << " front=" << header.front_len
	   << " data=" << header.data_len
	   << " off " << header.data_off
           << dendl;

  // verify header crc
  __u32 header_crc = crc32c_le(0, (unsigned char *)&header, sizeof(header) - sizeof(header.crc));
  if (header_crc != header.crc) {
    dout(0) << "reader got bad header crc " << header_crc << " != " << header.crc << dendl;
    return 0;
  }

  // ok, now it's safe to change the header..
  // munge source address?
  entity_addr_t srcaddr = header.src.addr;
  if (srcaddr.is_blank_addr()) {
    dout(10) << "reader munging src addr " << header.src << " to be " << peer_addr << dendl;
    ceph_entity_addr enc_peer_addr = peer_addr;
    header.orig_src.addr.in_addr = header.src.addr.in_addr = enc_peer_addr.in_addr;    
  }

  // read front
  bufferlist front;
  int front_len = header.front_len;
  if (front_len) {
    bufferptr bp = buffer::create(front_len);
    if (tcp_read( sd, bp.c_str(), front_len ) < 0) 
      return 0;
    front.push_back(bp);
    dout(20) << "reader got front " << front.length() << dendl;
  }

  // read middle
  bufferlist middle;
  int middle_len = header.middle_len;
  if (middle_len) {
    bufferptr bp = buffer::create(middle_len);
    if (tcp_read( sd, bp.c_str(), middle_len ) < 0) 
      return 0;
    middle.push_back(bp);
    dout(20) << "reader got middle " << middle.length() << dendl;
  }


  // read data
  bufferlist data;
  unsigned data_len = le32_to_cpu(header.data_len);
  unsigned data_off = le32_to_cpu(header.data_off);
  if (data_len) {
    int left = data_len;
    if (data_off & ~PAGE_MASK) {
      // head
      int head = MIN(PAGE_SIZE - (data_off & ~PAGE_MASK),
		     (unsigned)left);
      bufferptr bp = buffer::create(head);
      if (tcp_read( sd, bp.c_str(), head ) < 0) 
	return 0;
      data.push_back(bp);
      left -= head;
      dout(20) << "reader got data head " << head << dendl;
    }

    // middle
    int middle = left & PAGE_MASK;
    if (middle > 0) {
      bufferptr bp = buffer::create_page_aligned(middle);
      if (tcp_read( sd, bp.c_str(), middle ) < 0) 
	return 0;
      data.push_back(bp);
      left -= middle;
      dout(20) << "reader got data page-aligned middle " << middle << dendl;
    }

    if (left) {
      bufferptr bp = buffer::create(left);
      if (tcp_read( sd, bp.c_str(), left ) < 0) 
	return 0;
      data.push_back(bp);
      dout(20) << "reader got data tail " << left << dendl;
    }
  }

  // footer
  if (tcp_read(sd, (char*)&footer, sizeof(footer)) < 0) 
    return 0;
  
  int aborted = (footer.flags & CEPH_MSG_FOOTER_COMPLETE) == 0;
  dout(10) << "aborted = " << aborted << dendl;
  if (aborted) {
    dout(0) << "reader got " << front.length() << " + " << middle.length() << " + " << data.length()
	    << " byte message from " << header.src << ".. ABORTED" << dendl;
    // MEH FIXME 
    Message *m = new MGenericMessage(CEPH_MSG_PING);
    header.type = CEPH_MSG_PING;
    m->set_header(header);
    return m;
  }

  dout(20) << "reader got " << front.length() << " + " << middle.length() << " + " << data.length()
	   << " byte message from " << header.src << dendl;
  return decode_message(header, footer, front, middle, data);
}


int SimpleMessenger::Pipe::do_sendmsg(int sd, struct msghdr *msg, int len, bool more)
{
  char buf[80];

  while (len > 0) {
    if (0) { // sanity
      int l = 0;
      for (unsigned i=0; i<msg->msg_iovlen; i++)
	l += msg->msg_iov[i].iov_len;
      assert(l == len);
    }

    int r = ::sendmsg(sd, msg, more ? MSG_MORE : 0);
    if (r == 0) 
      dout(10) << "do_sendmsg hmm do_sendmsg got r==0!" << dendl;
    if (r < 0) { 
      dout(1) << "do_sendmsg error " << strerror_r(errno, buf, sizeof(buf)) << dendl;
      return -1;
    }
    if (state == STATE_CLOSED) {
      dout(10) << "do_sendmsg oh look, state == CLOSED, giving up" << dendl;
      errno = EINTR;
      return -1; // close enough
    }

    if (0) {
      // hex dump
      struct iovec *v = msg->msg_iov;
      size_t left = r;
      size_t vpos = 0;
      dout(0) << "do_sendmsg wrote " << r << " bytes, hexdump:\n";
      int pos = 0;
      int col = 0;
      char buf[20];
      while (left > 0) {
	if (col == 0) {
	  sprintf(buf, "%05x : ", pos);
	  *_dout << buf;
	}
	sprintf(buf, " %02x", ((unsigned char*)v->iov_base)[vpos]);
	*_dout << buf;
	left--;
	if (!left)
	  break;
	vpos++;
	pos++;
	if (vpos == v->iov_len) {
	  v++;
	  vpos = 0;
	}	  
	col++;
	if (col == 16) {
	  *_dout << "\n";
	  col = 0;
	}
      }
      *_dout << dendl;
    }

    len -= r;
    if (len == 0) break;
    
    // hrmph.  trim r bytes off the front of our message.
    dout(20) << "do_sendmail short write did " << r << ", still have " << len << dendl;
    while (r > 0) {
      if (msg->msg_iov[0].iov_len <= (size_t)r) {
	// lose this whole item
	//dout(30) << "skipping " << msg->msg_iov[0].iov_len << ", " << (msg->msg_iovlen-1) << " v, " << r << " left" << dendl;
	r -= msg->msg_iov[0].iov_len;
	msg->msg_iov++;
	msg->msg_iovlen--;
      } else {
	// partial!
	//dout(30) << "adjusting " << msg->msg_iov[0].iov_len << ", " << msg->msg_iovlen << " v, " << r << " left" << dendl;
	msg->msg_iov[0].iov_base = (char *)msg->msg_iov[0].iov_base + r;
	msg->msg_iov[0].iov_len -= r;
	break;
      }
    }
  }
  return 0;
}


int SimpleMessenger::Pipe::write_ack(__u64 seq)
{
  dout(10) << "write_ack " << seq << dendl;

  char c = CEPH_MSGR_TAG_ACK;
  __le64 s;
  s = seq;

  struct msghdr msg;
  memset(&msg, 0, sizeof(msg));
  struct iovec msgvec[2];
  msgvec[0].iov_base = &c;
  msgvec[0].iov_len = 1;
  msgvec[1].iov_base = &s;
  msgvec[1].iov_len = sizeof(s);
  msg.msg_iov = msgvec;
  msg.msg_iovlen = 2;
  
  if (do_sendmsg(sd, &msg, 1 + sizeof(s), true) < 0) 
    return -1;	
  return 0;
}

int SimpleMessenger::Pipe::write_keepalive()
{
  dout(10) << "write_keepalive" << dendl;

  char c = CEPH_MSGR_TAG_KEEPALIVE;

  struct msghdr msg;
  memset(&msg, 0, sizeof(msg));
  struct iovec msgvec[2];
  msgvec[0].iov_base = &c;
  msgvec[0].iov_len = 1;
  msg.msg_iov = msgvec;
  msg.msg_iovlen = 1;
  
  if (do_sendmsg(sd, &msg, 1) < 0) 
    return -1;	
  return 0;
}


int SimpleMessenger::Pipe::write_message(Message *m)
{
  ceph_msg_header& header = m->get_header();
  ceph_msg_footer& footer = m->get_footer();

  // get envelope, buffers
  header.front_len = m->get_payload().length();
  header.middle_len = m->get_middle().length();
  header.data_len = m->get_data().length();
  footer.flags = CEPH_MSG_FOOTER_COMPLETE;
  m->calc_header_crc();

  bufferlist blist = m->get_payload();
  blist.append(m->get_middle());
  blist.append(m->get_data());
  
  dout(20)  << "write_message " << m << dendl;
  
  // set up msghdr and iovecs
  struct msghdr msg;
  memset(&msg, 0, sizeof(msg));
  struct iovec msgvec[3 + blist.buffers().size()];  // conservative upper bound
  msg.msg_iov = msgvec;
  int msglen = 0;
  
  // send tag
  char tag = CEPH_MSGR_TAG_MSG;
  msgvec[msg.msg_iovlen].iov_base = &tag;
  msgvec[msg.msg_iovlen].iov_len = 1;
  msglen++;
  msg.msg_iovlen++;

  // send envelope
  msgvec[msg.msg_iovlen].iov_base = (char*)&header;
  msgvec[msg.msg_iovlen].iov_len = sizeof(header);
  msglen += sizeof(header);
  msg.msg_iovlen++;

  // payload (front+data)
  list<bufferptr>::const_iterator pb = blist.buffers().begin();
  int b_off = 0;  // carry-over buffer offset, if any
  int bl_pos = 0; // blist pos
  int left = blist.length();

  while (left > 0) {
    int donow = MIN(left, (int)pb->length()-b_off);
    if (donow == 0) {
      dout(0) << "donow = " << donow << " left " << left << " pb->length " << pb->length() << " b_off " << b_off << dendl;
    }
    assert(donow > 0);
    dout(30) << " bl_pos " << bl_pos << " b_off " << b_off
	     << " leftinchunk " << left
	     << " buffer len " << pb->length()
	     << " writing " << donow 
	     << dendl;
    
    if (msg.msg_iovlen >= IOV_MAX-2) {
      if (do_sendmsg(sd, &msg, msglen, true)) 
	return -1;	
      
      // and restart the iov
      msg.msg_iov = msgvec;
      msg.msg_iovlen = 0;
      msglen = 0;
    }
    
    msgvec[msg.msg_iovlen].iov_base = (void*)(pb->c_str()+b_off);
    msgvec[msg.msg_iovlen].iov_len = donow;
    msglen += donow;
    msg.msg_iovlen++;
    
    left -= donow;
    assert(left >= 0);
    b_off += donow;
    bl_pos += donow;
    if (left == 0) break;
    while (b_off == (int)pb->length()) {
      pb++;
      b_off = 0;
    }
  }
  assert(left == 0);

  // send footer
  msgvec[msg.msg_iovlen].iov_base = (void*)&footer;
  msgvec[msg.msg_iovlen].iov_len = sizeof(footer);
  msglen += sizeof(footer);
  msg.msg_iovlen++;

  // send
  if (do_sendmsg(sd, &msg, msglen)) 
    return -1;	

  return 0;
}


/********************************************
 * SimpleMessenger
 */
#undef dout_prefix
#define dout_prefix _prefix(this)


/*
 * note: assumes lock is held
 */
void SimpleMessenger::reaper()
{
  dout(10) << "reaper" << dendl;
  assert(lock.is_locked());

  while (!pipe_reap_queue.empty()) {
    Pipe *p = pipe_reap_queue.front();
    pipe_reap_queue.pop_front();
    dout(10) << "reaper reaping pipe " << p << " " << p->get_peer_addr() << dendl;
    p->pipe_lock.Lock();
    p->discard_queue();
    p->pipe_lock.Unlock();
    p->unregister_pipe();
    assert(pipes.count(p));
    pipes.erase(p);
    p->join();
    dout(10) << "reaper reaped pipe " << p << " " << p->get_peer_addr() << dendl;
    assert(p->sd < 0);
    delete p;
    dout(10) << "reaper deleted pipe " << p << dendl;
  }
}


int SimpleMessenger::bind(int64_t force_nonce)
{
  lock.Lock();
  if (started) {
    dout(10) << "rank.bind already started" << dendl;
    lock.Unlock();
    return -1;
  }
  dout(10) << "rank.bind" << dendl;
  lock.Unlock();

  // bind to a socket
  return accepter.bind(force_nonce);
}


class C_Die : public Context {
public:
  void finish(int) {
    cerr << "die" << std::endl;
    exit(1);
  }
};

static void write_pid_file(int pid)
{
  if (!g_conf.pid_file)
    return;

  int fd = ::open(g_conf.pid_file, O_CREAT|O_TRUNC|O_WRONLY, 0644);
  if (fd >= 0) {
    char buf[20];
    int len = sprintf(buf, "%d\n", pid);
    ::write(fd, buf, len);
    ::close(fd);
  }
}

static void remove_pid_file()
{
  if (!g_conf.pid_file)
    return;

  // only remove it if it has OUR pid in it!
  int fd = ::open(g_conf.pid_file, O_RDONLY);
  if (fd >= 0) {
    char buf[20];
    ::read(fd, buf, 20);
    ::close(fd);
    int a = atoi(buf);

    if (a == getpid())
      ::unlink(g_conf.pid_file);
    else
      generic_dout(0) << "strange, pid file " << g_conf.pid_file 
	      << " has " << a << ", not expected " << getpid()
	      << dendl;
  }
}

int SimpleMessenger::start(bool nodaemon)
{
  // register at least one entity, first!
  assert(my_type >= 0); 

  lock.Lock();
  if (started) {
    dout(10) << "rank.start already started" << dendl;
    lock.Unlock();
    return 0;
  }

  if (!did_bind)
    ms_addr.nonce = getpid();

  dout(1) << "messenger.start" << dendl;
  started = true;
  lock.Unlock();

  // daemonize?
  if (g_conf.daemonize && !nodaemon) {
    if (Thread::get_num_threads() > 0) {
      derr(0) << "messenger.start BUG: there are " << Thread::get_num_threads()
	      << " already started that will now die!  call messenger.start() sooner." 
	      << dendl;
    }
    dout(1) << "messenger.start daemonizing" << dendl;

    if (1) {
      daemon(1, 0);
      write_pid_file(getpid());
    } else {
      pid_t pid = fork();
      if (pid) {
	// i am parent
	write_pid_file(pid);
	::close(0);
	::close(1);
	::close(2);
	_exit(0);
      }
    }
 
    if (g_conf.chdir && g_conf.chdir[0]) {
      ::mkdir(g_conf.chdir, 0700);
      ::chdir(g_conf.chdir);
    }

    _dout_rename_output_file();
  } else if (g_daemon) {
    write_pid_file(getpid());
  }

  // some debug hackery?
  if (g_conf.kill_after) 
    g_timer.add_event_after(g_conf.kill_after, new C_Die);

  // set noop handlers for SIGUSR2, SIGPIPE
  struct sigaction sa;
  memset(&sa, 0, sizeof(sa));
  sa.sa_handler = noop_signal_handler;
  sa.sa_flags = 0;
  sigemptyset(&sa.sa_mask);
  sigaction(SIGUSR2, &sa, NULL);
  sigaction(SIGPIPE, &sa, NULL);  // mask SIGPIPE too.  FIXME: i'm quite certain this is a roundabout way to do that.

  // go!
  if (did_bind)
    accepter.start();
  return 0;
}


/* connect_rank
 * NOTE: assumes messenger.lock held.
 */
SimpleMessenger::Pipe *SimpleMessenger::connect_rank(const entity_addr_t& addr, int type)
{
  assert(lock.is_locked());
  assert(addr != ms_addr);
  
  dout(10) << "connect_rank to " << addr << ", creating pipe and registering" << dendl;
  
  // create pipe
  Pipe *pipe = new Pipe(this, Pipe::STATE_CONNECTING);
  pipe->set_peer_type(type);
  pipe->set_peer_addr(addr);
  pipe->policy = get_policy(type);
  pipe->start_writer();
  pipe->register_pipe();
  pipes.insert(pipe);

  return pipe;
}






AuthAuthorizer *SimpleMessenger::get_authorizer(int peer_type, bool force_new)
{
  return ms_deliver_get_authorizer(peer_type, force_new);
}

bool SimpleMessenger::verify_authorizer(Connection *con, int peer_type,
					int protocol, bufferlist& authorizer, bufferlist& authorizer_reply,
					bool& isvalid)
{
  return ms_deliver_verify_authorizer(con, peer_type, protocol, authorizer, authorizer_reply, isvalid);
}



/* register_entity 
 */
bool SimpleMessenger::register_entity(entity_name_t name)
{
  dout(10) << "register_entity " << name << dendl;
  lock.Lock();
  
  if (!destination_stopped) { //already have a working entity set
    lock.Unlock();
    return false;
  }

  // set it up
  Messenger::set_myname(name);
  // now i know my type.
  if (my_type >= 0)
    assert(my_type == name.type());
  else
    my_type = name.type();

  destination_stopped = false;

  dout(10) << "register_entity " << name << " at " << get_myaddr() << dendl;

  lock.Unlock();
  return true;
}

void SimpleMessenger::submit_message(Message *m, const entity_inst_t& dest, bool lazy)
{
  const entity_addr_t& dest_addr = dest.addr;

  assert(m->nref.test() == 0);

  // lookup
  entity_addr_t dest_proc_addr = dest_addr;


  lock.Lock();
  {
    // local?
<<<<<<< HEAD
    if (ms_addr.is_local_to(dest_addr)) {
      if (dest_addr.get_erank() == 0 && !destination_stopped) {
=======
    if (rank_addr == dest_addr) {
      if (local_endpoint) {
>>>>>>> 42b7af6f
        // local
        dout(20) << "submit_message " << *m << " local" << dendl;
	dispatch_queue.local_delivery(m, m->get_priority());
      } else {
        derr(0) << "submit_message " << *m << " " << dest_addr << " local but no local endpoint, dropping." << dendl;
        assert(0);  // hmpf, this is probably mds->mon beacon from newsyn.
	delete m;
      }
    }
    else {
      // remote.
      Pipe *pipe = 0;
      if (rank_pipe.count( dest_proc_addr )) {
        // connected?
        pipe = rank_pipe[ dest_proc_addr ];
	pipe->pipe_lock.Lock();
	if (pipe->state == Pipe::STATE_CLOSED) {
	  dout(20) << "submit_message " << *m << " remote, " << dest_addr << ", ignoring old closed pipe." << dendl;
	  pipe->unregister_pipe();
	  pipe->pipe_lock.Unlock();
	  pipe = 0;
	} else {
	  dout(20) << "submit_message " << *m << " remote, " << dest_addr << ", have pipe." << dendl;

	  pipe->_send(m);
	  pipe->pipe_lock.Unlock();
	}
      }
      if (!pipe) {
	if (lazy) {
	  dout(20) << "submit_message " << *m << " remote, " << dest_addr << ", lazy, dropping." << dendl;
	  delete m;
	} else {
	  dout(20) << "submit_message " << *m << " remote, " << dest_addr << ", new pipe." << dendl;
	  // not connected.
	  pipe = connect_rank(dest_proc_addr, dest.name.type());
	  pipe->send(m);
	}
      }
    }
  }

  lock.Unlock();
}

int SimpleMessenger::send_keepalive(const entity_inst_t& dest)
{
  const entity_addr_t dest_addr = dest.addr;
  entity_addr_t dest_proc_addr = dest_addr;

  lock.Lock();
  {
    // local?
<<<<<<< HEAD
    if (!ms_addr.is_local_to(dest_addr)) {
=======
    if (rank_addr != dest_addr) {
>>>>>>> 42b7af6f
      // remote.
      Pipe *pipe = 0;
      if (rank_pipe.count( dest_proc_addr )) {
        // connected?
        pipe = rank_pipe[ dest_proc_addr ];
	pipe->pipe_lock.Lock();
	if (pipe->state == Pipe::STATE_CLOSED) {
	  dout(20) << "send_keepalive remote, " << dest_addr << ", ignoring old closed pipe." << dendl;
	  pipe->unregister_pipe();
	  pipe->pipe_lock.Unlock();
	  pipe = 0;
	} else {
	  dout(20) << "send_keepalive remote, " << dest_addr << ", have pipe." << dendl;
	  pipe->_send_keepalive();
	  pipe->pipe_lock.Unlock();
	}
      }
      if (!pipe)
	dout(20) << "send_keepalive no pipe for " << dest_addr << ", doing nothing." << dendl;
    }
  }
  lock.Unlock();
  return 0;
}





void SimpleMessenger::wait()
{
  lock.Lock();
  while (1) {
    // reap dead pipes
    reaper();

    if (destination_stopped) {
      dout(10) << "wait: everything stopped" << dendl;
      break;   // everything stopped.
    }

    dout(10) << "wait: local_endpoint still active" << dendl;
    wait_cond.Wait(lock);
  }
  lock.Unlock();
  
  // done!  clean up.
  if (did_bind) {
    dout(20) << "wait: stopping accepter thread" << dendl;
    accepter.stop();
    dout(20) << "wait: stopped accepter thread" << dendl;
  }

  // close+reap all pipes
  lock.Lock();
  {
    dout(10) << "wait: closing pipes" << dendl;

    while (!rank_pipe.empty()) {
      Pipe *p = rank_pipe.begin()->second;
      p->unregister_pipe();
      p->pipe_lock.Lock();
      p->stop();
      p->pipe_lock.Unlock();
    }

    reaper();
    dout(10) << "wait: waiting for pipes " << pipes << " to close" << dendl;
    while (!pipes.empty()) {
      wait_cond.Wait(lock);
      reaper();
    }
  }
  lock.Unlock();

  dout(10) << "wait: done." << dendl;
  dout(1) << "shutdown complete." << dendl;
  remove_pid_file();
  started = false;
  did_bind = false;
  my_type = -1;
}




void SimpleMessenger::mark_down(entity_addr_t addr)
{
  lock.Lock();
  if (rank_pipe.count(addr)) {
    Pipe *p = rank_pipe[addr];
    dout(1) << "mark_down " << addr << " -- " << p << dendl;
    p->unregister_pipe();
    p->pipe_lock.Lock();
    p->stop();
    p->pipe_lock.Unlock();
  } else {
    dout(1) << "mark_down " << addr << " -- pipe dne" << dendl;
  }
  lock.Unlock();
}

void SimpleMessenger::learned_addr(entity_addr_t peer_addr_for_me)
{
  lock.Lock();
  int port = ms_addr.get_port();
  ms_addr.addr = peer_addr_for_me.addr;
  ms_addr.set_port(port);
  dout(1) << "learned my addr " << ms_addr << dendl;
  need_addr = false;
  lock.Unlock();
}<|MERGE_RESOLUTION|>--- conflicted
+++ resolved
@@ -141,10 +141,6 @@
     else
       messenger->ms_addr.nonce = getpid(); // FIXME: pid might not be best choice here.
   }
-<<<<<<< HEAD
-  messenger->ms_addr.erank = 0;
-=======
->>>>>>> 42b7af6f
 
   dout(1) << "accepter.bind ms_addr is " << messenger->ms_addr << " need_addr=" << messenger->need_addr << dendl;
   messenger->did_bind = true;
@@ -455,12 +451,7 @@
 
 entity_addr_t SimpleMessenger::get_myaddr()
 {
-<<<<<<< HEAD
   entity_addr_t a = messenger->ms_addr;
-  a.erank = 0;
-=======
-  entity_addr_t a = rank->rank_addr;
->>>>>>> 42b7af6f
   return a;  
 }
 
@@ -2244,13 +2235,8 @@
   lock.Lock();
   {
     // local?
-<<<<<<< HEAD
-    if (ms_addr.is_local_to(dest_addr)) {
+    if (ms_addr == dest_addr) {
       if (dest_addr.get_erank() == 0 && !destination_stopped) {
-=======
-    if (rank_addr == dest_addr) {
-      if (local_endpoint) {
->>>>>>> 42b7af6f
         // local
         dout(20) << "submit_message " << *m << " local" << dendl;
 	dispatch_queue.local_delivery(m, m->get_priority());
@@ -2304,11 +2290,7 @@
   lock.Lock();
   {
     // local?
-<<<<<<< HEAD
-    if (!ms_addr.is_local_to(dest_addr)) {
-=======
-    if (rank_addr != dest_addr) {
->>>>>>> 42b7af6f
+    if (ms_addr != dest_addr) {
       // remote.
       Pipe *pipe = 0;
       if (rank_pipe.count( dest_proc_addr )) {
